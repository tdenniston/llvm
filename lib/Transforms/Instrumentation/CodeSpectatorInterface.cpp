#include "llvm/ADT/SmallString.h"
#include "llvm/ADT/SmallVector.h"
#include "llvm/ADT/Statistic.h"
#include "llvm/ADT/StringExtras.h" // for itostr function
#include "llvm/IR/DataLayout.h"
#include "llvm/IR/Function.h"
#include "llvm/IR/IRBuilder.h"
#include "llvm/IR/IntrinsicInst.h"
#include "llvm/IR/Intrinsics.h"
#include "llvm/IR/LLVMContext.h"
#include "llvm/IR/InstIterator.h"
#include "llvm/IR/Module.h"
#include "llvm/IR/Type.h"
#include "llvm/Support/CommandLine.h"
#include "llvm/Support/Debug.h"
#include "llvm/Support/raw_ostream.h"
#include "llvm/Transforms/Instrumentation.h"
#include "llvm/Transforms/Utils/ModuleUtils.h"

using namespace llvm;

// see
// http://llvm.org/docs/ProgrammersManual.html#the-debug-macro-and-debug-option
// on how to use debugging infrastructure in LLVM
// also used by STATISTIC macro, so need to define this before using STATISTIC
#define DEBUG_TYPE "csi-func"

// XXX: Not sure how to turn these on yet
STATISTIC(NumInstrumentedReads, "Number of instrumented reads");
STATISTIC(NumInstrumentedWrites, "Number of instrumented writes");
STATISTIC(NumAccessesWithBadSize, "Number of accesses with bad size");

static const char *const CsiModuleCtorName = "csi.module_ctor";
static const char *const CsiModuleIdName = "__csi_module_id";
static const char *const CsiInitName = "__csi_init";
namespace {

struct CodeSpectatorInterface : public FunctionPass {
  static char ID;

  CodeSpectatorInterface() : FunctionPass(ID) {}
  const char *getPassName() const override;
  bool doInitialization(Module &M) override;
  bool runOnFunction(Function &F) override;
  // not overriding doFinalization

private:
  int getNumBytesAccessed(Value *Addr, const DataLayout &DL);
  // initialize CSI instrumentation functions for load and store
  void initializeLoadStoreCallbacks(Module &M);
  // initialize CSI instrumentation functions for function entry and exit
  void initializeFuncCallbacks(Module &M);
  // actually insert the instrumentation call
  bool instrumentLoadOrStore(inst_iterator Iter, const DataLayout &DL);
  // instrument a call to memmove, memcpy, or memset
  void instrumentMemIntrinsic(inst_iterator I);

  GlobalVariable *ModuleId;

  Function *CsiCtorFunction;

  Function *CsiBeforeRead;
  Function *CsiAfterRead;
  Function *CsiBeforeWrite;
  Function *CsiAfterWrite;

  Function *CsiFuncEntry;
  Function *CsiFuncExit;
  Function *MemmoveFn, *MemcpyFn, *MemsetFn;

  Type *IntptrTy;
}; //struct CodeSpectatorInterface
} //namespace

// the address matters but not the init value
char CodeSpectatorInterface::ID = 0;
INITIALIZE_PASS(CodeSpectatorInterface, "CSI-func", "CodeSpectatorInterface function pass",
                false, false)

const char *CodeSpectatorInterface::getPassName() const {
  return "CodeSpectatorInterface";
}

FunctionPass *llvm::createCodeSpectatorInterfacePass() {
  return new CodeSpectatorInterface();
}

/**
 * initialize the declaration of function call instrumentation functions
 *
 * void __csi_func_entry(void *parentReturnAddress, char *funcName);
 * void __csi_func_exit();
 */
void CodeSpectatorInterface::initializeFuncCallbacks(Module &M) {
  IRBuilder<> IRB(M.getContext());
  CsiFuncEntry = checkCsiInterfaceFunction(M.getOrInsertFunction(
      "__csi_func_entry", IRB.getVoidTy(), IRB.getInt8PtrTy(), IRB.getInt8PtrTy(), nullptr));
  CsiFuncExit = checkCsiInterfaceFunction(
      M.getOrInsertFunction("__csi_func_exit", IRB.getVoidTy(), nullptr));
}

/**
 * initialize the declaration of instrumentation functions
 *
 * void __csi_before_load(void *addr, int num_bytes, int attr);
 *
 * where num_bytes = 1, 2, 4, 8.
 *
 * Presumably aligned / unaligned accesses are specified by the attr
 */
void CodeSpectatorInterface::initializeLoadStoreCallbacks(Module &M) {

  IRBuilder<> IRB(M.getContext());
  Type *RetType = IRB.getVoidTy();            // return void
  Type *AddrType = IRB.getInt8PtrTy();        // void *addr
  Type *NumBytesType = IRB.getInt32Ty();      // int num_bytes
  Type *AttrType = IRB.getInt32Ty();          // int attr

  // Initialize the instrumentation for reads, writes
  // NOTE: nullptr is a new C++11 construct; denote a null pointer
  // here, just used to denote end of args;

  // void __csi_before_load(void *addr, int num_bytes, int attr);
  CsiBeforeRead = checkCsiInterfaceFunction(
      M.getOrInsertFunction("__csi_before_load", RetType,
                            AddrType, NumBytesType, AttrType, nullptr));

  // void __csi_after_load(void *addr, int num_bytes, int attr);
  SmallString<32> AfterReadName("__csi_after_load");
  CsiAfterRead = checkCsiInterfaceFunction(
      M.getOrInsertFunction("__csi_after_load", RetType,
                            AddrType, NumBytesType, AttrType, nullptr));

  // void __csi_before_store(void *addr, int num_bytes, int attr);
  CsiBeforeWrite = checkCsiInterfaceFunction(
      M.getOrInsertFunction("__csi_before_store", RetType,
                            AddrType, NumBytesType, AttrType, nullptr));

  // void __csi_after_store(void *addr, int num_bytes, int attr);
  CsiAfterWrite = checkCsiInterfaceFunction(
      M.getOrInsertFunction("__csi_after_store", RetType,
                            AddrType, NumBytesType, AttrType, nullptr));

  MemmoveFn = checkCsiInterfaceFunction(
      M.getOrInsertFunction("memmove", IRB.getInt8PtrTy(), IRB.getInt8PtrTy(),
                            IRB.getInt8PtrTy(), IntptrTy, nullptr));
  MemcpyFn = checkCsiInterfaceFunction(
      M.getOrInsertFunction("memcpy", IRB.getInt8PtrTy(), IRB.getInt8PtrTy(),
                            IRB.getInt8PtrTy(), IntptrTy, nullptr));
  MemsetFn = checkCsiInterfaceFunction(
      M.getOrInsertFunction("memset", IRB.getInt8PtrTy(), IRB.getInt8PtrTy(),
                            IRB.getInt32Ty(), IntptrTy, nullptr));
}

int CodeSpectatorInterface::getNumBytesAccessed(Value *Addr,
                                                const DataLayout &DL) {
  Type *OrigPtrTy = Addr->getType();
  Type *OrigTy = cast<PointerType>(OrigPtrTy)->getElementType();
  assert(OrigTy->isSized());
  uint32_t TypeSize = DL.getTypeStoreSizeInBits(OrigTy);
  if (TypeSize != 8  && TypeSize != 16 && TypeSize != 32 && TypeSize != 64) {
    DEBUG_WITH_TYPE("csi-func",
        errs() << "Bad size " << TypeSize << " at addr " << Addr << "\n");
    NumAccessesWithBadSize++;
    return -1;
  }
  return TypeSize / 8;
}

bool CodeSpectatorInterface::instrumentLoadOrStore(inst_iterator Iter,
                                                   const DataLayout &DL) {

  DEBUG_WITH_TYPE("csi-func",
      errs() << "CSI_func: instrument instruction " << *Iter << "\n");

  Instruction *I = &(*Iter);
  // takes pointer to Instruction and inserts before the instruction
  IRBuilder<> IRB(I);
  bool IsWrite = isa<StoreInst>(I);
  Value *Addr = IsWrite ?
      cast<StoreInst>(I)->getPointerOperand()
      : cast<LoadInst>(I)->getPointerOperand();

  int NumBytes = getNumBytesAccessed(Addr, DL);
  Type *AddrType = IRB.getInt8PtrTy();

  if (NumBytes == -1) return false; // size that we don't recognize

  /* XXX: This deals ww/ Alignment; come back later
  const unsigned Alignment = IsWrite ?
      cast<StoreInst>(I)->getAlignment() : cast<LoadInst>(I)->getAlignment();

  Type *OrigTy = cast<PointerType>(Addr->getType())->getElementType();
  const uint32_t TypeSize = DL.getTypeStoreSize(OrigTy);
  if (Alignment == 0 || Alignment >= 8 || (Alignment % TypeSize) == 0)
    OnAccessFunc = IsWrite ? TsanWrite[Idx] : TsanRead[Idx];
  else
    OnAccessFunc = IsWrite ? TsanUnalignedWrite[Idx] : TsanUnalignedRead[Idx];
  */
  if(IsWrite) {
    StoreInst *S = cast<StoreInst>(I);
    Type *SType = S->getValueOperand()->getType();

    DEBUG_WITH_TYPE("csi-func",
        errs() << "CSI_func: creating call to before store for "
               << NumBytes << " bytes and type " << SType << "\n");
    IRB.CreateCall(CsiBeforeWrite,
        // XXX: should I just use the pointer type with the right size?
        {IRB.CreatePointerCast(Addr, AddrType),
         IRB.getInt32(NumBytes),
         IRB.getInt32(0)}); // XXX: use 0 for attr for now; FIXME

    // The iterator currently points between the inserted instruction and the
    // store instruction. We now want to insert an instruction after the store
    // instruction.
    Iter++;
    IRB.SetInsertPoint(&*Iter);

    DEBUG_WITH_TYPE("csi-func",
        errs() << "CSI_func: creating call to after store for "
               << NumBytes << " bytes\n");
    IRB.CreateCall(CsiAfterWrite,
        {IRB.CreatePointerCast(Addr, AddrType),
         IRB.getInt32(NumBytes),
         IRB.getInt32(0)});
    NumInstrumentedWrites++;

  } else { // is read
    LoadInst *L = cast<LoadInst>(I);
    Type *LType = L->getType();

    DEBUG_WITH_TYPE("csi-func",
        errs() << "CSI_func: creating call to before load for "
               << NumBytes << " bytes and type " << LType << "\n");
    IRB.CreateCall(CsiBeforeRead,
        {IRB.CreatePointerCast(Addr, AddrType),
         IRB.getInt32(NumBytes),
         IRB.getInt32(0)});

    // The iterator currently points between the inserted instruction and the
    // store instruction. We now want to insert an instruction after the store
    // instruction.
    Iter++;
    IRB.SetInsertPoint(&*Iter);

    DEBUG_WITH_TYPE("csi-func",
        errs() << "CSI_func: creating call to after load for "
               << NumBytes << " bytes\n");
    IRB.CreateCall(CsiAfterRead,
        {IRB.CreatePointerCast(Addr, AddrType),
         IRB.getInt32(NumBytes),
         IRB.getInt32(0)});
    NumInstrumentedReads++;
  }

  return true;
}

// If a memset intrinsic gets inlined by the code gen, we will miss races on it.
// So, we either need to ensure the intrinsic is not inlined, or instrument it.
// We do not instrument memset/memmove/memcpy intrinsics (too complicated),
// instead we simply replace them with regular function calls, which are then
// intercepted by the run-time.
// Since our pass runs after everyone else, the calls should not be
// replaced back with intrinsics. If that becomes wrong at some point,
// we will need to call e.g. __csi_memset to avoid the intrinsics.
void CodeSpectatorInterface::instrumentMemIntrinsic(inst_iterator Iter) {
  Instruction *I = &(*Iter);
  IRBuilder<> IRB(I);
  if (MemSetInst *M = dyn_cast<MemSetInst>(I)) {
    IRB.CreateCall(
        MemsetFn,
        {IRB.CreatePointerCast(M->getArgOperand(0), IRB.getInt8PtrTy()),
         IRB.CreateIntCast(M->getArgOperand(1), IRB.getInt32Ty(), false),
         IRB.CreateIntCast(M->getArgOperand(2), IntptrTy, false)});
    I->eraseFromParent();
  } else if (MemTransferInst *M = dyn_cast<MemTransferInst>(I)) {
    IRB.CreateCall(
        isa<MemCpyInst>(M) ? MemcpyFn : MemmoveFn,
        {IRB.CreatePointerCast(M->getArgOperand(0), IRB.getInt8PtrTy()),
         IRB.CreatePointerCast(M->getArgOperand(1), IRB.getInt8PtrTy()),
         IRB.CreateIntCast(M->getArgOperand(2), IntptrTy, false)});
    I->eraseFromParent();
  }
}

bool CodeSpectatorInterface::doInitialization(Module &M) {
  DEBUG_WITH_TYPE("csi-func", errs() << "CSI_func: doInitialization" << "\n");

  IntptrTy = M.getDataLayout().getIntPtrType(M.getContext());

  std::tie(CsiCtorFunction, std::ignore) = createSanitizerCtorAndInitFunctions(
      M, CsiModuleCtorName, CsiInitName, /*InitArgTypes=*/{},
      /*InitArgs=*/{});
  appendToGlobalCtors(M, CsiCtorFunction, 0);

<<<<<<< HEAD
  IntegerType *ty = IntegerType::get(M.getContext(), 32);

  ModuleId = new GlobalVariable(M, ty, false, GlobalValue::InternalLinkage, ConstantInt::get(ty, 0), CsiModuleIdName);

  initializeFuncCallbacks(M);
  initializeLoadStoreCallbacks(M);
=======
>>>>>>> f9f4d3f3
  DEBUG_WITH_TYPE("csi-func",
      errs() << "CSI_func: doInitialization done" << "\n");
  return true;
}

bool CodeSpectatorInterface::runOnFunction(Function &F) {
  // This is required to prevent instrumenting the call to __csi_init from within
  // the module constructor.
  if (&F == CsiCtorFunction)
      return false;
  initializeFuncCallbacks(*F.getParent());
  initializeLoadStoreCallbacks(*F.getParent());

  DEBUG_WITH_TYPE("csi-func",
                  errs() << "CSI_func: run on function " << F.getName() << "\n");

  SmallVector<inst_iterator, 8> MemoryAccesses;
  SmallVector<inst_iterator, 8> RetVec;
  SmallVector<inst_iterator, 8> MemIntrinsics;
  bool Modified = false, HasCalls = false;
  const DataLayout &DL = F.getParent()->getDataLayout();

  // Traverse all instructions in a function and insert instrumentation
  // on load & store
  for (inst_iterator I = inst_begin(F); I != inst_end(F); ++I) {
    // We need the Instruction Iterator to modify the code
    if (isa<LoadInst>(*I) || isa<StoreInst>(*I)) {
      MemoryAccesses.push_back(I);
    } else if (isa<ReturnInst>(*I)) {
      RetVec.push_back(I);
    } else if (isa<CallInst>(*I) || isa<InvokeInst>(*I)) {
      HasCalls = true;

      if (isa<MemIntrinsic>(&(*I)))
        MemIntrinsics.push_back(I);
    }
  }

  // Do this work in a separate loop after copying the iterators so that we
  // aren't modifying the list as we're iterating.
  for (inst_iterator I : MemoryAccesses)
    Modified |= instrumentLoadOrStore(I, DL);

  for (inst_iterator I : MemIntrinsics)
    instrumentMemIntrinsic(I);

  // Instrument function entry/exit points if there were instrumented accesses.
  if (HasCalls || Modified) {
    IRBuilder<> IRB(F.getEntryBlock().getFirstNonPHI());
    Value *FunctionName = IRB.CreateGlobalStringPtr(F.getName());
    Value *ReturnAddress = IRB.CreateCall(
        Intrinsic::getDeclaration(F.getParent(), Intrinsic::returnaddress),
        IRB.getInt32(0));
    IRB.CreateCall(CsiFuncEntry, {ReturnAddress, FunctionName});

    for (inst_iterator I : RetVec) {
      Instruction *RetInst = &(*I);
      IRBuilder<> IRBRet(RetInst);
      IRBRet.CreateCall(CsiFuncExit, {});
    }

    Modified = true;
  }

  if(Modified) {
    DEBUG_WITH_TYPE("csi-func",
        errs() << "CSI_func: modified function " << F.getName() << "\n");
  }
  return Modified;
}

// End of compile-time pass
// ------------------------------------------------------------------------
// LTO (link-time) pass

namespace {

struct CodeSpectatorInterfaceLT : public ModulePass {
  static char ID;

  CodeSpectatorInterfaceLT() : ModulePass(ID), moduleId(0) {}
  const char *getPassName() const override;
  bool runOnModule(Module &M) override;

private:
  unsigned moduleId;
}; //struct CodeSpectatorInterfaceLT

} // namespace

char CodeSpectatorInterfaceLT::ID = 0;
INITIALIZE_PASS(CodeSpectatorInterfaceLT, "CSI-lt", "CodeSpectatorInterface link-time pass",
                false, false)

ModulePass *llvm::createCodeSpectatorInterfaceLTPass() {
  return new CodeSpectatorInterfaceLT();
}

const char *CodeSpectatorInterfaceLT::getPassName() const {
  return "CodeSpectatorInterfaceLT";
}

bool CodeSpectatorInterfaceLT::runOnModule(Module &M) {
  bool modified = false;
  for (GlobalVariable &GV : M.getGlobalList()) {
    if (GV.hasName() && GV.getName().startswith(CsiModuleIdName)) {
      assert(GV.hasInitializer());
      Constant *UniqueModuleId = ConstantInt::get(GV.getInitializer()->getType(), moduleId++);
      GV.setInitializer(UniqueModuleId);
      modified = true;
    }
  }
  return modified;
}<|MERGE_RESOLUTION|>--- conflicted
+++ resolved
@@ -38,7 +38,7 @@
 struct CodeSpectatorInterface : public FunctionPass {
   static char ID;
 
-  CodeSpectatorInterface() : FunctionPass(ID) {}
+  CodeSpectatorInterface() : FunctionPass(ID), CsiInitialized(false) {}
   const char *getPassName() const override;
   bool doInitialization(Module &M) override;
   bool runOnFunction(Function &F) override;
@@ -55,6 +55,7 @@
   // instrument a call to memmove, memcpy, or memset
   void instrumentMemIntrinsic(inst_iterator I);
 
+  bool CsiInitialized;
   GlobalVariable *ModuleId;
 
   Function *CsiCtorFunction;
@@ -294,15 +295,6 @@
       /*InitArgs=*/{});
   appendToGlobalCtors(M, CsiCtorFunction, 0);
 
-<<<<<<< HEAD
-  IntegerType *ty = IntegerType::get(M.getContext(), 32);
-
-  ModuleId = new GlobalVariable(M, ty, false, GlobalValue::InternalLinkage, ConstantInt::get(ty, 0), CsiModuleIdName);
-
-  initializeFuncCallbacks(M);
-  initializeLoadStoreCallbacks(M);
-=======
->>>>>>> f9f4d3f3
   DEBUG_WITH_TYPE("csi-func",
       errs() << "CSI_func: doInitialization done" << "\n");
   return true;
@@ -313,8 +305,13 @@
   // the module constructor.
   if (&F == CsiCtorFunction)
       return false;
-  initializeFuncCallbacks(*F.getParent());
-  initializeLoadStoreCallbacks(*F.getParent());
+  if (!CsiInitialized) {
+    initializeFuncCallbacks(*F.getParent());
+    initializeLoadStoreCallbacks(*F.getParent());
+    IntegerType *ty = IntegerType::get(M.getContext(), 32);
+    ModuleId = new GlobalVariable(M, ty, false, GlobalValue::InternalLinkage, ConstantInt::get(ty, 0), CsiModuleIdName);
+    CsiInitialized = true;
+  }
 
   DEBUG_WITH_TYPE("csi-func",
                   errs() << "CSI_func: run on function " << F.getName() << "\n");
